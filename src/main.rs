--- conflicted
+++ resolved
@@ -30,11 +30,7 @@
     const AUTHORS: Option<&'static str> = option_env!("CARGO_PKG_AUTHORS");
 
     // TODO: add --dry-run
-<<<<<<< HEAD
-    let matches = App::new("RGB - P2C Version")
-=======
     let matches = App::new("RGB - Kaleidoscope Client")
->>>>>>> 7dca0e21
         .version(VERSION.unwrap_or("<unknown>"))
         .author(AUTHORS.unwrap_or("<unknown>"))
         .about("<TODO: write the about section>") // TODO
