--- conflicted
+++ resolved
@@ -1,4 +1,3 @@
-extern crate bifrost;
 extern crate bitcoin;
 extern crate clap;
 extern crate core;
@@ -22,11 +21,8 @@
 pub mod kaleidoscope;
 pub mod database;
 pub mod chain;
-<<<<<<< HEAD
-=======
 pub mod bifrost;
 pub mod lib;
->>>>>>> 7d508656
 
 fn main() {
     const VERSION: Option<&'static str> = option_env!("CARGO_PKG_VERSION");
