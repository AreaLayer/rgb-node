--- conflicted
+++ resolved
@@ -248,7 +248,6 @@
                 .owned_rights_mut()
                 .into_iter()
                 .for_each(reveal_known_seals);
-<<<<<<< HEAD
             if let Ok(other_transition) =
                 self.storage.transition(&transition.node_id())
             {
@@ -261,9 +260,6 @@
                     .into_revealed(other_anchor)
                     .expect("Anchor id or merge-revealed procedure is broken");
             }
-=======
-            let anchor = anchor.clone();
->>>>>>> bc50b6c5
             // Store the transition and the anchor data in the stash
             self.storage.add_anchor(&anchor)?;
             // TODO: Uncomment once indexing will be implemented
